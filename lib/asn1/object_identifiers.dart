///
/// Class holding a list of object identifiers
///
class ObjectIdentifiers {
  ///
  /// A list of object identifiers, holding the identifier and a readable name.
  ///
  static const oi = [
    {
      'identifierString': '2.5.4.3',
      'readableName': 'commonName',
      'identifier': [2, 5, 4, 3]
    },
    {
      'identifierString': '2.5.4.6',
      'readableName': 'countryName',
      'identifier': [2, 5, 4, 6]
    },
    {
      'identifierString': '2.5.4.10',
      'readableName': 'organizationName',
      'identifier': [2, 5, 4, 10]
    },
    {
      'identifierString': '2.5.4.11',
      'readableName': 'organizationalUnitName',
      'identifier': [2, 5, 4, 11]
    },
    {
      'identifierString': '1.3.6.1.4.1.311.60.2.1.3',
      'readableName': 'jurisdictionOfIncorporationC',
      'identifier': [1, 3, 6, 1, 4, 1, 311, 60, 2, 1, 3]
    },
    {
      'identifierString': '1.3.6.1.4.1.311.60.2.1.2',
      'readableName': 'jurisdictionOfIncorporationSP',
      'identifier': [1, 3, 6, 1, 4, 1, 311, 60, 2, 1, 2]
    },
    {
      'identifierString': '1.3.6.1.4.1.311.60.2.1.1',
      'readableName': 'jurisdictionOfIncorporationL',
      'identifier': [1, 3, 6, 1, 4, 1, 311, 60, 2, 1, 1]
    },
    {
      'identifierString': '2.5.4.15',
      'readableName': 'businessCategory',
      'identifier': [2, 5, 4, 15]
    },
    {
      'identifierString': '2.5.4.5',
      'readableName': 'serialNumber',
      'identifier': [2, 5, 4, 5]
    },
    {
      'identifierString': '2.5.4.8',
      'readableName': 'stateOrProvinceName',
      'identifier': [2, 5, 4, 8]
    },
    {
      'identifierString': '2.5.4.7',
      'readableName': 'localityName',
      'identifier': [2, 5, 4, 7]
    },
    {
      'identifierString': '1.2.840.113549.1.1.1',
      'readableName': 'rsaEncryption',
      'identifier': [1, 2, 840, 113549, 1, 1, 1]
    },
    {
      'identifierString': '2.5.29.17',
      'readableName': 'subjectAltName',
      'identifier': [2, 5, 29, 17]
    },
    {
      'identifierString': '2.5.29.32',
      'readableName': 'certificatePolicies',
      'identifier': [2, 5, 29, 32]
    },
    {
      'identifierString': '2.16.840.1.113733.1.7.23.6',
      'readableName': 'VeriSign EV policy',
      'identifier': [2, 16, 840, 1, 113733, 1, 7, 23, 6]
    },
    {
      'identifierString': '1.3.6.1.5.5.7.2.1',
      'readableName': 'cps',
      'identifier': [1, 3, 6, 1, 5, 5, 7, 2, 1]
    },
    {
      'identifierString': '1.3.6.1.5.5.7.2.2',
      'readableName': 'unotice',
      'identifier': [1, 3, 6, 1, 5, 5, 7, 2, 2]
    },
    {
      'identifierString': '2.5.29.31',
      'readableName': 'cRLDistributionPoints',
      'identifier': [2, 5, 29, 31]
    },
    {
      'identifierString': '2.5.29.37',
      'readableName': 'extKeyUsage',
      'identifier': [2, 5, 29, 37]
    },
    {
      'identifierString': '2.5.29.35',
      'readableName': 'authorityKeyIdentifier',
      'identifier': [2, 5, 29, 35]
    },
    {
      'identifierString': '1.3.6.1.5.5.7.3.1',
      'readableName': 'serverAuth',
      'identifier': [1, 3, 6, 1, 5, 5, 7, 3, 1]
    },
    {
      'identifierString': '1.3.6.1.5.5.7.3.2',
      'readableName': 'clientAuth',
      'identifier': [1, 3, 6, 1, 5, 5, 7, 3, 2]
    },
    {
      'identifierString': '1.3.6.1.5.5.7.1.1',
      'readableName': 'authorityInfoAccess',
      'identifier': [1, 3, 6, 1, 5, 5, 7, 1, 1]
    },
    {
      'identifierString': '1.3.6.1.5.5.7.48.1',
      'readableName': 'ocsp',
      'identifier': [1, 3, 6, 1, 5, 5, 7, 48, 1]
    },
    {
      'identifierString': '1.3.6.1.5.5.7.48.2',
      'readableName': 'caIssuers',
      'identifier': [1, 3, 6, 1, 5, 5, 7, 48, 2]
    },
    {
      'identifierString': '1.2.840.113549.1.1.11',
      'readableName': 'sha256WithRSAEncryption',
      'identifier': [1, 2, 840, 113549, 1, 1, 11]
    },
    {
      'identifierString': '1.2.840.113549.1.1.4',
      'readableName': 'md5WithRSAEncryption',
      'identifier': [1, 2, 840, 113549, 1, 1, 4]
    },
    {
      'identifierString': '1.3.6.1.4.1.11129.2.4.2',
      'readableName': '2',
      'identifier': [1, 3, 6, 1, 4, 1, 11129, 2, 4, 2]
    },
    {
      'identifierString': '2.23.140.1.1',
      'readableName': 'ev-guidelines',
      'identifier': [2, 23, 140, 1, 1]
    },
    {
      'identifierString': '1.2.840.113549.1.1.5',
      'readableName': 'sha1WithRSAEncryption',
      'identifier': [1, 2, 840, 113549, 1, 1, 5]
    },
    {
      'identifierString': '1.2.840.10045.2.1',
      'readableName': 'ecPublicKey',
      'identifier': [1, 2, 840, 10045, 2, 1]
    },
    {
      'identifierString': '1.2.840.10045.3.1.7',
      'readableName': 'prime256v1',
      'identifier': [1, 2, 840, 10045, 3, 1, 7]
    },
    {
      'identifierString': '1.2.840.10045.4.3.2',
      'readableName': 'ecdsaWithSHA256',
      'identifier': [1, 2, 840, 10045, 4, 3, 2]
    },
    {
      'identifierString': '2.5.4.3',
      'readableName': 'CN',
      'identifier': [2, 5, 4, 3]
    },
    {
      'identifierString': '2.5.4.4',
      'readableName': 'SN',
      'identifier': [2, 5, 4, 4]
    },
    {
      'identifierString': '2.5.4.5',
      'readableName': 'SERIALNUMBER',
      'identifier': [2, 5, 4, 5]
    },
    {
      'identifierString': '2.5.4.6',
      'readableName': 'C',
      'identifier': [2, 5, 4, 6]
    },
    {
      'identifierString': '2.5.4.7',
      'readableName': 'L',
      'identifier': [2, 5, 4, 7]
    },
    {
      'identifierString': '2.5.4.8',
      'readableName': 'ST',
      'identifier': [2, 5, 4, 8]
    },
    {
      'identifierString': '2.5.4.8',
      'readableName': 'S',
      'identifier': [2, 5, 4, 8]
    },
    {
      'identifierString': '2.5.4.9',
      'readableName': 'streetAddress',
      'identifier': [2, 5, 4, 9]
    },
    {
      'identifierString': '2.5.4.9',
      'readableName': 'STREET',
      'identifier': [2, 5, 4, 9]
    },
    {
      'identifierString': '2.5.4.10',
      'readableName': 'O',
      'identifier': [2, 5, 4, 10]
    },
    {
      'identifierString': '2.5.4.11',
      'readableName': 'OU',
      'identifier': [2, 5, 4, 11]
    },
    {
      'identifierString': '2.5.4.12',
      'readableName': 'title',
      'identifier': [2, 5, 4, 12]
    },
    {
      'identifierString': '2.5.4.12',
      'readableName': 'T',
      'identifier': [2, 5, 4, 12]
    },
    {
      'identifierString': '2.5.4.12',
      'readableName': 'TITLE',
      'identifier': [2, 5, 4, 12]
    },
    {
      'identifierString': '2.5.4.42',
      'readableName': 'givenName',
      'identifier': [2, 5, 4, 42]
    },
    {
      'identifierString': '2.5.4.42',
      'readableName': 'G',
      'identifier': [2, 5, 4, 42]
    },
    {
      'identifierString': '2.5.4.42',
      'readableName': 'GN',
      'identifier': [2, 5, 4, 42]
    },
    {
      'identifierString': '1.3.132.0.34',
      'readableName': 'secp384r1',
      'identifier': [1, 3, 132, 0, 34],
    },
    {
<<<<<<< HEAD
      'identifierString': '2.5.29.15',
      'readableName': 'keyUsage',
      'identifier': [2, 5, 29, 15]
    },
    {
      'identifierString': '2.5.29.19',
      'readableName': 'basicConstraints',
      'identifier': [2, 5, 29, 19]
    },
    {
      'identifierString': '2.5.29.14',
      'readableName': 'subjectKeyIdentifier',
      'identifier': [2, 5, 29, 14]
=======
      'identifierString': '1.3.132.0.10',
      'readableName': 'secp256k1',
      'identifier': [1, 3, 132, 0, 10],
>>>>>>> cee0ecec
    },
  ];

  ///
  /// Returns the object identifier corresponding to the given [readableName].
  ///
  /// Returns null if none object identifier can be found for the given [readableName].
  ///
  static Map<String, dynamic>? getIdentifierByName(String readableName) {
    for (var element in oi) {
      if (element['readableName'] == readableName) {
        return element;
      }
    }
    return null;
  }

  ///
  /// Returns the object identifier corresponding to the given [identifier].
  ///
  /// Returns null if none object identifier can be found for the given [identifier].
  ///
  static Map<String, dynamic>? getIdentifierByIdentifier(String? identifier) {
    for (var element in oi) {
      if (element['identifierString'] == identifier) {
        return element;
      }
    }
    return null;
  }
}<|MERGE_RESOLUTION|>--- conflicted
+++ resolved
@@ -262,7 +262,11 @@
       'identifier': [1, 3, 132, 0, 34],
     },
     {
-<<<<<<< HEAD
+      'identifierString': '1.3.132.0.10',
+      'readableName': 'secp256k1',
+      'identifier': [1, 3, 132, 0, 10],
+    },
+    {
       'identifierString': '2.5.29.15',
       'readableName': 'keyUsage',
       'identifier': [2, 5, 29, 15]
@@ -276,11 +280,6 @@
       'identifierString': '2.5.29.14',
       'readableName': 'subjectKeyIdentifier',
       'identifier': [2, 5, 29, 14]
-=======
-      'identifierString': '1.3.132.0.10',
-      'readableName': 'secp256k1',
-      'identifier': [1, 3, 132, 0, 10],
->>>>>>> cee0ecec
     },
   ];
 
